--- conflicted
+++ resolved
@@ -58,13 +58,8 @@
         for data, target in val_loader:
             samples = target.shape[0]
             total_samples += samples
-<<<<<<< HEAD
-            data, target = torch.tensor(data).to(device), \
-                torch.tensor(target).to(device, dtype=torch.int64)
-=======
             data = torch.tensor(data).to(device)
             target = torch.tensor(target).to(device, dtype=torch.int64)
->>>>>>> ef65d9c1
             output = unet_model(data)
             val = soft_dice_coef(output, target)
             val_score += val.sum().cpu().numpy()
